////////////////////////////////////////////////////////////
//
// PySFML - Python binding for SFML (Simple and Fast Multimedia Library)
// Copyright (C) 2007, 2008 Rémi Koenig (remi.k2620@gmail.com)
//
// This software is provided 'as-is', without any express or implied warranty.
// In no event will the authors be held liable for any damages arising from the use of this software.
//
// Permission is granted to anyone to use this software for any purpose,
// including commercial applications, and to alter it and redistribute it freely,
// subject to the following restrictions:
//
// 1. The origin of this software must not be misrepresented;
//    you must not claim that you wrote the original software.
//    If you use this software in a product, an acknowledgment
//    in the product documentation would be appreciated but is not required.
//
// 2. Altered source versions must be plainly marked as such,
//    and must not be misrepresented as being the original software.
//
// 3. This notice may not be removed or altered from any source distribution.
//
////////////////////////////////////////////////////////////

#include "Window.hpp"

#include "Event.hpp"
#include "VideoMode.hpp"
#include "Input.hpp"
#include "ContextSettings.hpp"

#include <SFML/Window/WindowStyle.hpp>

#include "compat.hpp"


extern PyTypeObject PySfEventType;
extern PyTypeObject PySfContextSettingsType;
extern PyTypeObject PySfVideoModeType;


static void
PySfWindow_dealloc(PySfWindow* self)
{
	delete self->obj;
	free_object(self);
}

static PyObject *
PySfWindow_new(PyTypeObject *type, PyObject *args, PyObject *kwds)
{
	long Handle;
	PySfContextSettings *Params=NULL;
	PySfWindow *self;
	self = (PySfWindow *)type->tp_alloc(type, 0);
	if (self != NULL)
	{
		if (PyArg_ParseTuple(args, "l|O!:Window.__new__", &Handle, &PySfContextSettingsType, &Params))
		{
			if (Params)
			{
				PySfContextSettingsUpdate(Params);
				self->obj = new sf::Window((sf::WindowHandle)Handle, *(Params->obj));
			}
			else
				self->obj = new sf::Window((sf::WindowHandle)Handle);
		}
		else
		{
			PyErr_Clear();
			self->obj = new sf::Window();
		}
	}
	return (PyObject *)self;
}


static PyObject*
PySfWindow_GetEvent(PySfWindow *self, PyObject *args)
{
	PySfEvent *PyEvent = (PySfEvent *)args;

	if (! PyObject_TypeCheck(PyEvent, &PySfEventType))
	{
		PyErr_SetString(PyExc_TypeError, "Window.GetEvent() Argument is not a sfEvent");
		return NULL;
	}

	if (self->obj->GetEvent(*(PyEvent->obj)))
	{
		PyEvent->Type = PyEvent->obj->Type;
		PyEvent->Text->Unicode = PyEvent->obj->Text.Unicode;
		PyEvent->Key->Code = PyEvent->obj->Key.Code;
		Py_DECREF(PyEvent->Key->Alt);
		PyEvent->Key->Alt = PyBool_FromLong(PyEvent->obj->Key.Alt);
		Py_DECREF(PyEvent->Key->Control);
		PyEvent->Key->Control = PyBool_FromLong(PyEvent->obj->Key.Control);
		Py_DECREF(PyEvent->Key->Shift);
		PyEvent->Key->Shift = PyBool_FromLong(PyEvent->obj->Key.Shift);
		PyEvent->MouseButton->Button = PyEvent->obj->MouseButton.Button;
		PyEvent->MouseButton->X = PyEvent->obj->MouseButton.X;
		PyEvent->MouseButton->Y = PyEvent->obj->MouseButton.Y;
		PyEvent->MouseMove->X = PyEvent->obj->MouseMove.X;
		PyEvent->MouseMove->Y = PyEvent->obj->MouseMove.Y;
		PyEvent->JoyMove->JoystickId = PyEvent->obj->JoyMove.JoystickId;
		PyEvent->JoyButton->JoystickId = PyEvent->obj->JoyButton.JoystickId;
		PyEvent->JoyButton->Button = PyEvent->obj->JoyButton.Button;
		PyEvent->JoyMove->Axis = PyEvent->obj->JoyMove.Axis;
		PyEvent->JoyMove->Position = PyEvent->obj->JoyMove.Position;
		PyEvent->Size->Width = PyEvent->obj->Size.Width;
		PyEvent->Size->Height = PyEvent->obj->Size.Height;
		PyEvent->MouseWheel->Delta = PyEvent->obj->MouseWheel.Delta;
		Py_RETURN_TRUE;
	}
	else
		Py_RETURN_FALSE;
}


PyObject*
PySfWindow_Create(PySfWindow* self, PyObject *args, PyObject *kwds)
{
	PyObject *VideoModeTmp=NULL;
	sf::VideoMode *VideoMode;
	char *Title=NULL;
	unsigned long WindowStyle = sf::Style::Resize | sf::Style::Close;
	PySfContextSettings *Params=NULL;

	const char *kwlist[] = {"VideoMode", "Title", "WindowStyle", "Params", NULL};

	if (!PyArg_ParseTupleAndKeywords(args, kwds, "O!s|IO!:Window.Create", (char **)kwlist, &PySfVideoModeType, &VideoModeTmp, &Title, &WindowStyle, &PySfContextSettingsType, &Params))
		return NULL; 

	VideoMode = ((PySfVideoMode *)VideoModeTmp)->obj;

	if (Params)
	{
		PySfContextSettingsUpdate(Params);
		self->obj->Create(*VideoMode, Title, WindowStyle, *(Params->obj));
	}
	else
		self->obj->Create(*VideoMode, Title, WindowStyle);

	Py_RETURN_NONE;
}

static int
PySfWindow_init(PySfWindow *self, PyObject *args, PyObject *kwds)
{
	long Handle;
	PySfContextSettings *Params;

	if (args != NULL)
<<<<<<< HEAD
	{
		if (PyArg_ParseTuple(args, "l|O!:Window.__new__", &Handle, &PySfContextSettingsType, &Params))
=======
	{
		if (PyTuple_Size(args) == 0)
			return 0;
		if (PyArg_ParseTuple(args, "l|O!:Window.__new__", &Handle, &PySfWindowSettingsType, &Params))
>>>>>>> 8df50b97
			return 0;
		PyErr_Clear();
		if (PySfWindow_Create(self, args, kwds) == NULL)
			return -1;
	}
	return 0;
}

static PyObject *
PySfWindow_Close(PySfWindow *self)
{
	self->obj->Close();
	Py_RETURN_NONE;
}
static PyObject *
PySfWindow_IsOpened(PySfWindow *self)
{
	return PyBool_FromLong(self->obj->IsOpened());
}
static PyObject *
PySfWindow_GetWidth(PySfWindow *self)
{
	return PyLong_FromUnsignedLong(self->obj->GetWidth());
}
static PyObject *
PySfWindow_GetHeight(PySfWindow *self)
{
	return PyLong_FromUnsignedLong(self->obj->GetHeight());
}

static PyObject *
PySfWindow_UseVerticalSync(PySfWindow *self, PyObject *args)
{
	self->obj->UseVerticalSync(PyBool_AsBool(args));
	Py_RETURN_NONE;
}
static PyObject *
PySfWindow_ShowMouseCursor(PySfWindow *self, PyObject *args)
{
	self->obj->ShowMouseCursor(PyBool_AsBool(args));
	Py_RETURN_NONE;
}

static PyObject *
PySfWindow_SetActive(PySfWindow *self, PyObject *args)
{
	return PyBool_FromLong(self->obj->SetActive(PyBool_AsBool(args)));
}
static PyObject *
PySfWindow_Display(PySfWindow *self)
{
	self->obj->Display();
	Py_RETURN_NONE;
}
static PyObject *
PySfWindow_GetFrameTime(PySfWindow *self)
{
	return PyFloat_FromDouble(self->obj->GetFrameTime());
}

static PyObject *
PySfWindow_GetInput(PySfWindow *self)
{
	PySfInput *Input;
	Input = GetNewPySfInput();
	Input->obj = (sf::Input *)&self->obj->GetInput();
	return (PyObject *)Input;
}

static PyObject *
PySfWindow_GetSettings(PySfWindow *self)
{
	PySfContextSettings *Settings;
	Settings = GetNewPySfContextSettings();
	Settings->obj = new sf::ContextSettings(self->obj->GetSettings());
	Settings->DepthBits = Settings->obj->DepthBits;
	Settings->StencilBits = Settings->obj->StencilBits;
	Settings->AntialiasingLevel = Settings->obj->AntialiasingLevel;
	return (PyObject *)Settings;
}

static PyObject *
PySfWindow_SetPosition(PySfWindow* self, PyObject *args)
{
	int Left=0, Top=0;
	if (!PyArg_ParseTuple(args, "ii:Window.SetPosition", &Left, &Top))
		return NULL; 
	self->obj->SetPosition(Left,Top);
	Py_RETURN_NONE;
}

static PyObject *
PySfWindow_SetFramerateLimit(PySfWindow *self, PyObject *args)
{
	self->obj->SetFramerateLimit(PyLong_AsUnsignedLong(args));
	Py_RETURN_NONE;
}

static PyObject *
PySfWindow_Show(PySfWindow *self, PyObject *args)
{
	self->obj->Show(PyBool_AsBool(args));
	Py_RETURN_NONE;
}

static PyObject *
PySfWindow_EnableKeyRepeat(PySfWindow *self, PyObject *args)
{
	self->obj->EnableKeyRepeat(PyBool_AsBool(args));
	Py_RETURN_NONE;
}

static PyObject *
PySfWindow_SetCursorPosition(PySfWindow* self, PyObject *args)
{
	unsigned int Left=0, Top=0;
	if (!PyArg_ParseTuple(args, "II:Window.SetCursorPosition", &Left, &Top))
		return NULL; 
	self->obj->SetCursorPosition(Left,Top);
	Py_RETURN_NONE;
}

static PyObject *
PySfWindow_SetSize(PySfWindow* self, PyObject *args)
{
	unsigned int Width=0, Height=0;
	if (!PyArg_ParseTuple(args, "II:Window.SetSize", &Width, &Height))
		return NULL; 
	self->obj->SetSize(Width, Height);
	Py_RETURN_NONE;
}

static PyObject *
PySfWindow_SetJoystickThreshold(PySfWindow* self, PyObject *args)
{
	self->obj->SetJoystickThreshold(PyFloat_AsDouble(args));
	Py_RETURN_NONE;
}

static PyObject *
PySfWindow_SetIcon(PySfWindow* self, PyObject *args)
{
	unsigned int Width, Height, Size;
	char *Data;

	if (! PyArg_ParseTuple(args, "IIs#:Window.SetIcon", &Width, &Height, &Data, &Size))
		return NULL; 

	self->obj->SetIcon(Width, Height, (sf::Uint8*) Data);
	Py_RETURN_NONE;
}

static PyMethodDef PySfWindow_methods[] = {
	{"Close", (PyCFunction)PySfWindow_Close, METH_NOARGS, "Close()\nClose (destroy) the window. The sf.Window instance remains valid and you can call Create to recreate the window."},
	{"Create", (PyCFunction)PySfWindow_Create, METH_VARARGS | METH_KEYWORDS, "Create(Mode, Title, sf.Style.Resize | sf.Style.Close, Params = sf.ContextSettings())\n\
Create a window.\n\
	Mode : Video mode to use (sf.VideoMode instance)\n\
	Title : Title of the window\n\
	WindowStyle : Window style (Resize | Close by default)\n\
	Params : Creation parameters (see default constructor for default values)"},
	{"Display", (PyCFunction)PySfWindow_Display, METH_NOARGS, "Display()\nDisplay the window on screen."},
	{"EnableKeyRepeat", (PyCFunction)PySfWindow_EnableKeyRepeat, METH_O, "EnableKeyRepeat(Enable)\nEnable or disable automatic key-repeat. Automatic key-repeat is enabled by default.\n	Enabled : True to enable, false to disable"},
	{"GetEvent", (PyCFunction)PySfWindow_GetEvent, METH_O, "GetEvent(Event)\nGet the event on top of events stack, if any, and pop it. Returns True if an event was returned, False if events stack was empty.\n	EventReceived : Event to fill, if any."},
	{"GetFrameTime", (PyCFunction)PySfWindow_GetFrameTime, METH_NOARGS, "GetFrameTime()\nGet time elapsed since last frame. Returns time elapsed, in seconds"},
	{"GetHeight", (PyCFunction)PySfWindow_GetHeight, METH_NOARGS, "GetHeight()\nGet the height of the rendering region of the window."},
	{"GetInput", (PyCFunction)PySfWindow_GetInput, METH_NOARGS, "GetInput()\nGet the input manager of the window."},
	{"GetSettings", (PyCFunction)PySfWindow_GetSettings, METH_NOARGS, "GetSettings()\nGet the creation settings of the window."},
	{"GetWidth", (PyCFunction)PySfWindow_GetWidth, METH_NOARGS, "GetWidth()\nGet the width of the rendering region of the window."},
	{"IsOpened", (PyCFunction)PySfWindow_IsOpened, METH_NOARGS, "IsOpened()\nTell whether or not the window is opened (ie. has been created). Note that a hidden window (Show(False)) will still return True."},
	{"SetActive", (PyCFunction)PySfWindow_SetActive, METH_O, "SetActive(Active)\nActivate of deactivate the window as the current target for rendering. Returns True if operation was successful, False otherwise.\n	Active : True to activate, False to deactivate (True by default)"},
	{"SetCursorPosition", (PyCFunction)PySfWindow_SetCursorPosition, METH_VARARGS, "SetCursorPosition(Left, Top)\nChange the position of the mouse cursor.\n	Left : Left coordinate of the cursor, relative to the window\n	Top : Top coordinate of the cursor, relative to the window"},
	{"SetSize", (PyCFunction)PySfWindow_SetSize, METH_VARARGS, "SetSize(Width, Height)\nChange the size of the rendering region of the window.\n\
	Width :  New width\n	Height : New height"},
	{"SetFramerateLimit", (PyCFunction)PySfWindow_SetFramerateLimit, METH_O, "SetFramerateLimit(Limit)\nSet the framerate at a fixed frequency.\n	Limit : Framerate limit, in frames per seconds (use 0 to disable limit)"},
	{"SetJoystickThreshold", (PyCFunction)PySfWindow_SetJoystickThreshold, METH_O, "SetJoystickThreshold(Threshold)\nChange the joystick threshold, ie. the value below which no move event will be generated.\n	Threshold : New threshold, in range [0., 100.]"},
	{"SetPosition", (PyCFunction)PySfWindow_SetPosition, METH_VARARGS, "SetPosition(X, Y)\nChange the position of the window on screen. Only works for top-level windows\n	Left : Left position\n	Top : Top position"},
	{"Show", (PyCFunction)PySfWindow_Show, METH_O, "Show(State)\nShow or hide the window.\n	State : True to show, false to hide."},
	{"ShowMouseCursor", (PyCFunction)PySfWindow_ShowMouseCursor, METH_O, "ShowMouseCursor(Show)\nShow or hide the mouse cursor.\n	Show : True to show, false to hide."},
	{"UseVerticalSync", (PyCFunction)PySfWindow_UseVerticalSync, METH_O, "UseVerticalSync(Enabled)\nEnable / disable vertical synchronization.\n	Enabled : True to enable v-sync, False to deactivate"},
	{"SetIcon", (PyCFunction)PySfWindow_SetIcon, METH_VARARGS, "SetIcon(Width, Height, Pixels)\n\
Change the window's icon.\n\
	Width :  Icon's width, in pixels\n\
	Height : Icon's height, in pixels\n\
	Pixels : Pointer to the pixels in memory, format must be RGBA 32 bits."},
	{NULL}  /* Sentinel */
};

PyTypeObject PySfWindowType = {
	head_init
	"Window",				/*tp_name*/
	sizeof(PySfWindow),		/*tp_basicsize*/
	0,						/*tp_itemsize*/
	(destructor)PySfWindow_dealloc, /*tp_dealloc*/
	0,						/*tp_print*/
	0,						/*tp_getattr*/
	0,						/*tp_setattr*/
	0,						/*tp_compare*/
	0,						/*tp_repr*/
	0,						/*tp_as_number*/
	0,						/*tp_as_sequence*/
	0,						/*tp_as_mapping*/
	0,						/*tp_hash */
	0,						/*tp_call*/
	0,						/*tp_str*/
	0,						/*tp_getattro*/
	0,						/*tp_setattro*/
	0,						/*tp_as_buffer*/
	Py_TPFLAGS_DEFAULT | Py_TPFLAGS_BASETYPE, /*tp_flags*/
	"sf.Window is a rendering window ; it can create a new window or connect to an existing one.\n\
Default constructor : sf.Window()\n\
Construct a new window : sf.Window(Mode, Title, sf.Style.Resize | sf.Style.Close, Params = sf.ContextSettings())\n\
	Mode : Video mode to use (sf.VideoMode instance)\n\
	Title : Title of the window\n\
	WindowStyle : Window style (Resize | Close by default)\n\
	Params : Creation parameters (see default constructor for default values)\n\
Construct the window from an existing control : sf.Window(Handle, Params)\n\
	Handle 	: Platform-specific handle of the control\n\
	Params 	: Creation parameters (see default constructor for default values)", /* tp_doc */
	0,						/* tp_traverse */
	0,						/* tp_clear */
	0,						/* tp_richcompare */
	0,						/* tp_weaklistoffset */
	0,						/* tp_iter */
	0,						/* tp_iternext */
	PySfWindow_methods,		/* tp_methods */
	0,						/* tp_members */
	0,						/* tp_getset */
	0,						/* tp_base */
	0,						/* tp_dict */
	0,						/* tp_descr_get */
	0,						/* tp_descr_set */
	0,						/* tp_dictoffset */
	(initproc)PySfWindow_init, /* tp_init */
	0,						/* tp_alloc */
	PySfWindow_new,			/* tp_new */
};


<|MERGE_RESOLUTION|>--- conflicted
+++ resolved
@@ -1,25 +1,25 @@
-////////////////////////////////////////////////////////////
-//
-// PySFML - Python binding for SFML (Simple and Fast Multimedia Library)
-// Copyright (C) 2007, 2008 Rémi Koenig (remi.k2620@gmail.com)
-//
-// This software is provided 'as-is', without any express or implied warranty.
-// In no event will the authors be held liable for any damages arising from the use of this software.
-//
-// Permission is granted to anyone to use this software for any purpose,
-// including commercial applications, and to alter it and redistribute it freely,
-// subject to the following restrictions:
-//
-// 1. The origin of this software must not be misrepresented;
-//    you must not claim that you wrote the original software.
-//    If you use this software in a product, an acknowledgment
-//    in the product documentation would be appreciated but is not required.
-//
-// 2. Altered source versions must be plainly marked as such,
-//    and must not be misrepresented as being the original software.
-//
-// 3. This notice may not be removed or altered from any source distribution.
-//
+////////////////////////////////////////////////////////////
+//
+// PySFML - Python binding for SFML (Simple and Fast Multimedia Library)
+// Copyright (C) 2007, 2008 Rémi Koenig (remi.k2620@gmail.com)
+//
+// This software is provided 'as-is', without any express or implied warranty.
+// In no event will the authors be held liable for any damages arising from the use of this software.
+//
+// Permission is granted to anyone to use this software for any purpose,
+// including commercial applications, and to alter it and redistribute it freely,
+// subject to the following restrictions:
+//
+// 1. The origin of this software must not be misrepresented;
+//    you must not claim that you wrote the original software.
+//    If you use this software in a product, an acknowledgment
+//    in the product documentation would be appreciated but is not required.
+//
+// 2. Altered source versions must be plainly marked as such,
+//    and must not be misrepresented as being the original software.
+//
+// 3. This notice may not be removed or altered from any source distribution.
+//
 ////////////////////////////////////////////////////////////
 
 #include "Window.hpp"
@@ -27,276 +27,271 @@
 #include "Event.hpp"
 #include "VideoMode.hpp"
 #include "Input.hpp"
-#include "ContextSettings.hpp"
-
+#include "ContextSettings.hpp"
+
 #include <SFML/Window/WindowStyle.hpp>
 
-#include "compat.hpp"
-
-
+#include "compat.hpp"
+
+
 extern PyTypeObject PySfEventType;
 extern PyTypeObject PySfContextSettingsType;
 extern PyTypeObject PySfVideoModeType;
-
-
-static void
-PySfWindow_dealloc(PySfWindow* self)
-{
-	delete self->obj;
-	free_object(self);
-}
-
-static PyObject *
-PySfWindow_new(PyTypeObject *type, PyObject *args, PyObject *kwds)
+
+
+static void
+PySfWindow_dealloc(PySfWindow* self)
+{
+	delete self->obj;
+	free_object(self);
+}
+
+static PyObject *
+PySfWindow_new(PyTypeObject *type, PyObject *args, PyObject *kwds)
 {
 	long Handle;
-	PySfContextSettings *Params=NULL;
-	PySfWindow *self;
+	PySfContextSettings *Params=NULL;
+	PySfWindow *self;
 	self = (PySfWindow *)type->tp_alloc(type, 0);
 	if (self != NULL)
-	{
+	{
 		if (PyArg_ParseTuple(args, "l|O!:Window.__new__", &Handle, &PySfContextSettingsType, &Params))
 		{
 			if (Params)
 			{
-				PySfContextSettingsUpdate(Params);
+				PySfContextSettingsUpdate(Params);
 				self->obj = new sf::Window((sf::WindowHandle)Handle, *(Params->obj));
 			}
-			else
-				self->obj = new sf::Window((sf::WindowHandle)Handle);
+			else
+				self->obj = new sf::Window((sf::WindowHandle)Handle);
 		}
 		else
 		{
-			PyErr_Clear();
+			PyErr_Clear();
 			self->obj = new sf::Window();
 		}
 	}
-	return (PyObject *)self;
-}
-
-
-static PyObject*
-PySfWindow_GetEvent(PySfWindow *self, PyObject *args)
-{
-	PySfEvent *PyEvent = (PySfEvent *)args;
-
-	if (! PyObject_TypeCheck(PyEvent, &PySfEventType))
-	{
-		PyErr_SetString(PyExc_TypeError, "Window.GetEvent() Argument is not a sfEvent");
-		return NULL;
-	}
-
-	if (self->obj->GetEvent(*(PyEvent->obj)))
-	{
-		PyEvent->Type = PyEvent->obj->Type;
-		PyEvent->Text->Unicode = PyEvent->obj->Text.Unicode;
+	return (PyObject *)self;
+}
+
+
+static PyObject*
+PySfWindow_GetEvent(PySfWindow *self, PyObject *args)
+{
+	PySfEvent *PyEvent = (PySfEvent *)args;
+
+	if (! PyObject_TypeCheck(PyEvent, &PySfEventType))
+	{
+		PyErr_SetString(PyExc_TypeError, "Window.GetEvent() Argument is not a sfEvent");
+		return NULL;
+	}
+
+	if (self->obj->GetEvent(*(PyEvent->obj)))
+	{
+		PyEvent->Type = PyEvent->obj->Type;
+		PyEvent->Text->Unicode = PyEvent->obj->Text.Unicode;
 		PyEvent->Key->Code = PyEvent->obj->Key.Code;
 		Py_DECREF(PyEvent->Key->Alt);
 		PyEvent->Key->Alt = PyBool_FromLong(PyEvent->obj->Key.Alt);
 		Py_DECREF(PyEvent->Key->Control);
 		PyEvent->Key->Control = PyBool_FromLong(PyEvent->obj->Key.Control);
 		Py_DECREF(PyEvent->Key->Shift);
-		PyEvent->Key->Shift = PyBool_FromLong(PyEvent->obj->Key.Shift);
+		PyEvent->Key->Shift = PyBool_FromLong(PyEvent->obj->Key.Shift);
 		PyEvent->MouseButton->Button = PyEvent->obj->MouseButton.Button;
 		PyEvent->MouseButton->X = PyEvent->obj->MouseButton.X;
-		PyEvent->MouseButton->Y = PyEvent->obj->MouseButton.Y;
-		PyEvent->MouseMove->X = PyEvent->obj->MouseMove.X;
-		PyEvent->MouseMove->Y = PyEvent->obj->MouseMove.Y;
-		PyEvent->JoyMove->JoystickId = PyEvent->obj->JoyMove.JoystickId;
-		PyEvent->JoyButton->JoystickId = PyEvent->obj->JoyButton.JoystickId;
-		PyEvent->JoyButton->Button = PyEvent->obj->JoyButton.Button;
-		PyEvent->JoyMove->Axis = PyEvent->obj->JoyMove.Axis;
-		PyEvent->JoyMove->Position = PyEvent->obj->JoyMove.Position;
-		PyEvent->Size->Width = PyEvent->obj->Size.Width;
-		PyEvent->Size->Height = PyEvent->obj->Size.Height;
-		PyEvent->MouseWheel->Delta = PyEvent->obj->MouseWheel.Delta;
-		Py_RETURN_TRUE;
-	}
-	else
-		Py_RETURN_FALSE;
-}
-
-
-PyObject*
-PySfWindow_Create(PySfWindow* self, PyObject *args, PyObject *kwds)
-{
-	PyObject *VideoModeTmp=NULL;
-	sf::VideoMode *VideoMode;
-	char *Title=NULL;
+		PyEvent->MouseButton->Y = PyEvent->obj->MouseButton.Y;
+		PyEvent->MouseMove->X = PyEvent->obj->MouseMove.X;
+		PyEvent->MouseMove->Y = PyEvent->obj->MouseMove.Y;
+		PyEvent->JoyMove->JoystickId = PyEvent->obj->JoyMove.JoystickId;
+		PyEvent->JoyButton->JoystickId = PyEvent->obj->JoyButton.JoystickId;
+		PyEvent->JoyButton->Button = PyEvent->obj->JoyButton.Button;
+		PyEvent->JoyMove->Axis = PyEvent->obj->JoyMove.Axis;
+		PyEvent->JoyMove->Position = PyEvent->obj->JoyMove.Position;
+		PyEvent->Size->Width = PyEvent->obj->Size.Width;
+		PyEvent->Size->Height = PyEvent->obj->Size.Height;
+		PyEvent->MouseWheel->Delta = PyEvent->obj->MouseWheel.Delta;
+		Py_RETURN_TRUE;
+	}
+	else
+		Py_RETURN_FALSE;
+}
+
+
+PyObject*
+PySfWindow_Create(PySfWindow* self, PyObject *args, PyObject *kwds)
+{
+	PyObject *VideoModeTmp=NULL;
+	sf::VideoMode *VideoMode;
+	char *Title=NULL;
 	unsigned long WindowStyle = sf::Style::Resize | sf::Style::Close;
-	PySfContextSettings *Params=NULL;
-
+	PySfContextSettings *Params=NULL;
+
 	const char *kwlist[] = {"VideoMode", "Title", "WindowStyle", "Params", NULL};
-
-	if (!PyArg_ParseTupleAndKeywords(args, kwds, "O!s|IO!:Window.Create", (char **)kwlist, &PySfVideoModeType, &VideoModeTmp, &Title, &WindowStyle, &PySfContextSettingsType, &Params))
-		return NULL; 
-
+
+	if (!PyArg_ParseTupleAndKeywords(args, kwds, "O!s|IO!:Window.Create", (char **)kwlist, &PySfVideoModeType, &VideoModeTmp, &Title, &WindowStyle, &PySfContextSettingsType, &Params))
+		return NULL; 
+
 	VideoMode = ((PySfVideoMode *)VideoModeTmp)->obj;
 
 	if (Params)
 	{
-		PySfContextSettingsUpdate(Params);
+		PySfContextSettingsUpdate(Params);
 		self->obj->Create(*VideoMode, Title, WindowStyle, *(Params->obj));
 	}
-	else
-		self->obj->Create(*VideoMode, Title, WindowStyle);
-
-	Py_RETURN_NONE;
-}
-
-static int
-PySfWindow_init(PySfWindow *self, PyObject *args, PyObject *kwds)
+	else
+		self->obj->Create(*VideoMode, Title, WindowStyle);
+
+	Py_RETURN_NONE;
+}
+
+static int
+PySfWindow_init(PySfWindow *self, PyObject *args, PyObject *kwds)
 {
 	long Handle;
 	PySfContextSettings *Params;
 
 	if (args != NULL)
-<<<<<<< HEAD
-	{
-		if (PyArg_ParseTuple(args, "l|O!:Window.__new__", &Handle, &PySfContextSettingsType, &Params))
-=======
 	{
 		if (PyTuple_Size(args) == 0)
+			return 0;
+		if (PyArg_ParseTuple(args, "l|O!:Window.__new__", &Handle, &PySfContextSettingsType, &Params))
 			return 0;
-		if (PyArg_ParseTuple(args, "l|O!:Window.__new__", &Handle, &PySfWindowSettingsType, &Params))
->>>>>>> 8df50b97
-			return 0;
-		PyErr_Clear();
+		PyErr_Clear();
 		if (PySfWindow_Create(self, args, kwds) == NULL)
 			return -1;
-	}
-	return 0;
+	}
+	return 0;
+}
+
+static PyObject *
+PySfWindow_Close(PySfWindow *self)
+{
+	self->obj->Close();
+	Py_RETURN_NONE;
 }
-
-static PyObject *
-PySfWindow_Close(PySfWindow *self)
-{
-	self->obj->Close();
-	Py_RETURN_NONE;
+static PyObject *
+PySfWindow_IsOpened(PySfWindow *self)
+{
+	return PyBool_FromLong(self->obj->IsOpened());
+}
+static PyObject *
+PySfWindow_GetWidth(PySfWindow *self)
+{
+	return PyLong_FromUnsignedLong(self->obj->GetWidth());
+}
+static PyObject *
+PySfWindow_GetHeight(PySfWindow *self)
+{
+	return PyLong_FromUnsignedLong(self->obj->GetHeight());
+}
+
+static PyObject *
+PySfWindow_UseVerticalSync(PySfWindow *self, PyObject *args)
+{
+	self->obj->UseVerticalSync(PyBool_AsBool(args));
+	Py_RETURN_NONE;
+}
+static PyObject *
+PySfWindow_ShowMouseCursor(PySfWindow *self, PyObject *args)
+{
+	self->obj->ShowMouseCursor(PyBool_AsBool(args));
+	Py_RETURN_NONE;
+}
+
+static PyObject *
+PySfWindow_SetActive(PySfWindow *self, PyObject *args)
+{
+	return PyBool_FromLong(self->obj->SetActive(PyBool_AsBool(args)));
+}
+static PyObject *
+PySfWindow_Display(PySfWindow *self)
+{
+	self->obj->Display();
+	Py_RETURN_NONE;
+}
+static PyObject *
+PySfWindow_GetFrameTime(PySfWindow *self)
+{
+	return PyFloat_FromDouble(self->obj->GetFrameTime());
+}
+
+static PyObject *
+PySfWindow_GetInput(PySfWindow *self)
+{
+	PySfInput *Input;
+	Input = GetNewPySfInput();
+	Input->obj = (sf::Input *)&self->obj->GetInput();
+	return (PyObject *)Input;
 }
-static PyObject *
-PySfWindow_IsOpened(PySfWindow *self)
-{
-	return PyBool_FromLong(self->obj->IsOpened());
-}
-static PyObject *
-PySfWindow_GetWidth(PySfWindow *self)
-{
-	return PyLong_FromUnsignedLong(self->obj->GetWidth());
-}
-static PyObject *
-PySfWindow_GetHeight(PySfWindow *self)
-{
-	return PyLong_FromUnsignedLong(self->obj->GetHeight());
-}
-
-static PyObject *
-PySfWindow_UseVerticalSync(PySfWindow *self, PyObject *args)
-{
-	self->obj->UseVerticalSync(PyBool_AsBool(args));
-	Py_RETURN_NONE;
-}
-static PyObject *
-PySfWindow_ShowMouseCursor(PySfWindow *self, PyObject *args)
-{
-	self->obj->ShowMouseCursor(PyBool_AsBool(args));
-	Py_RETURN_NONE;
-}
-
-static PyObject *
-PySfWindow_SetActive(PySfWindow *self, PyObject *args)
-{
-	return PyBool_FromLong(self->obj->SetActive(PyBool_AsBool(args)));
-}
-static PyObject *
-PySfWindow_Display(PySfWindow *self)
-{
-	self->obj->Display();
-	Py_RETURN_NONE;
-}
-static PyObject *
-PySfWindow_GetFrameTime(PySfWindow *self)
-{
-	return PyFloat_FromDouble(self->obj->GetFrameTime());
-}
-
-static PyObject *
-PySfWindow_GetInput(PySfWindow *self)
-{
-	PySfInput *Input;
-	Input = GetNewPySfInput();
-	Input->obj = (sf::Input *)&self->obj->GetInput();
-	return (PyObject *)Input;
-}
-
-static PyObject *
-PySfWindow_GetSettings(PySfWindow *self)
-{
-	PySfContextSettings *Settings;
+
+static PyObject *
+PySfWindow_GetSettings(PySfWindow *self)
+{
+	PySfContextSettings *Settings;
 	Settings = GetNewPySfContextSettings();
 	Settings->obj = new sf::ContextSettings(self->obj->GetSettings());
 	Settings->DepthBits = Settings->obj->DepthBits;
 	Settings->StencilBits = Settings->obj->StencilBits;
-	Settings->AntialiasingLevel = Settings->obj->AntialiasingLevel;
-	return (PyObject *)Settings;
+	Settings->AntialiasingLevel = Settings->obj->AntialiasingLevel;
+	return (PyObject *)Settings;
+}
+
+static PyObject *
+PySfWindow_SetPosition(PySfWindow* self, PyObject *args)
+{
+	int Left=0, Top=0;
+	if (!PyArg_ParseTuple(args, "ii:Window.SetPosition", &Left, &Top))
+		return NULL; 
+	self->obj->SetPosition(Left,Top);
+	Py_RETURN_NONE;
+}
+
+static PyObject *
+PySfWindow_SetFramerateLimit(PySfWindow *self, PyObject *args)
+{
+	self->obj->SetFramerateLimit(PyLong_AsUnsignedLong(args));
+	Py_RETURN_NONE;
+}
+
+static PyObject *
+PySfWindow_Show(PySfWindow *self, PyObject *args)
+{
+	self->obj->Show(PyBool_AsBool(args));
+	Py_RETURN_NONE;
 }
-
-static PyObject *
-PySfWindow_SetPosition(PySfWindow* self, PyObject *args)
-{
-	int Left=0, Top=0;
-	if (!PyArg_ParseTuple(args, "ii:Window.SetPosition", &Left, &Top))
-		return NULL; 
-	self->obj->SetPosition(Left,Top);
-	Py_RETURN_NONE;
-}
-
-static PyObject *
-PySfWindow_SetFramerateLimit(PySfWindow *self, PyObject *args)
-{
-	self->obj->SetFramerateLimit(PyLong_AsUnsignedLong(args));
-	Py_RETURN_NONE;
-}
-
-static PyObject *
-PySfWindow_Show(PySfWindow *self, PyObject *args)
-{
-	self->obj->Show(PyBool_AsBool(args));
-	Py_RETURN_NONE;
-}
-
-static PyObject *
-PySfWindow_EnableKeyRepeat(PySfWindow *self, PyObject *args)
-{
-	self->obj->EnableKeyRepeat(PyBool_AsBool(args));
-	Py_RETURN_NONE;
-}
-
-static PyObject *
-PySfWindow_SetCursorPosition(PySfWindow* self, PyObject *args)
-{
-	unsigned int Left=0, Top=0;
-	if (!PyArg_ParseTuple(args, "II:Window.SetCursorPosition", &Left, &Top))
-		return NULL; 
-	self->obj->SetCursorPosition(Left,Top);
-	Py_RETURN_NONE;
-}
-
-static PyObject *
-PySfWindow_SetSize(PySfWindow* self, PyObject *args)
-{
-	unsigned int Width=0, Height=0;
-	if (!PyArg_ParseTuple(args, "II:Window.SetSize", &Width, &Height))
-		return NULL; 
-	self->obj->SetSize(Width, Height);
-	Py_RETURN_NONE;
-}
-
-static PyObject *
-PySfWindow_SetJoystickThreshold(PySfWindow* self, PyObject *args)
-{
-	self->obj->SetJoystickThreshold(PyFloat_AsDouble(args));
-	Py_RETURN_NONE;
+
+static PyObject *
+PySfWindow_EnableKeyRepeat(PySfWindow *self, PyObject *args)
+{
+	self->obj->EnableKeyRepeat(PyBool_AsBool(args));
+	Py_RETURN_NONE;
+}
+
+static PyObject *
+PySfWindow_SetCursorPosition(PySfWindow* self, PyObject *args)
+{
+	unsigned int Left=0, Top=0;
+	if (!PyArg_ParseTuple(args, "II:Window.SetCursorPosition", &Left, &Top))
+		return NULL; 
+	self->obj->SetCursorPosition(Left,Top);
+	Py_RETURN_NONE;
+}
+
+static PyObject *
+PySfWindow_SetSize(PySfWindow* self, PyObject *args)
+{
+	unsigned int Width=0, Height=0;
+	if (!PyArg_ParseTuple(args, "II:Window.SetSize", &Width, &Height))
+		return NULL; 
+	self->obj->SetSize(Width, Height);
+	Py_RETURN_NONE;
+}
+
+static PyObject *
+PySfWindow_SetJoystickThreshold(PySfWindow* self, PyObject *args)
+{
+	self->obj->SetJoystickThreshold(PyFloat_AsDouble(args));
+	Py_RETURN_NONE;
 }
 
 static PyObject *
@@ -310,64 +305,64 @@
 
 	self->obj->SetIcon(Width, Height, (sf::Uint8*) Data);
 	Py_RETURN_NONE;
-}
-
-static PyMethodDef PySfWindow_methods[] = {
-	{"Close", (PyCFunction)PySfWindow_Close, METH_NOARGS, "Close()\nClose (destroy) the window. The sf.Window instance remains valid and you can call Create to recreate the window."},
+}
+
+static PyMethodDef PySfWindow_methods[] = {
+	{"Close", (PyCFunction)PySfWindow_Close, METH_NOARGS, "Close()\nClose (destroy) the window. The sf.Window instance remains valid and you can call Create to recreate the window."},
 	{"Create", (PyCFunction)PySfWindow_Create, METH_VARARGS | METH_KEYWORDS, "Create(Mode, Title, sf.Style.Resize | sf.Style.Close, Params = sf.ContextSettings())\n\
 Create a window.\n\
 	Mode : Video mode to use (sf.VideoMode instance)\n\
 	Title : Title of the window\n\
 	WindowStyle : Window style (Resize | Close by default)\n\
-	Params : Creation parameters (see default constructor for default values)"},
-	{"Display", (PyCFunction)PySfWindow_Display, METH_NOARGS, "Display()\nDisplay the window on screen."},
-	{"EnableKeyRepeat", (PyCFunction)PySfWindow_EnableKeyRepeat, METH_O, "EnableKeyRepeat(Enable)\nEnable or disable automatic key-repeat. Automatic key-repeat is enabled by default.\n	Enabled : True to enable, false to disable"},
-	{"GetEvent", (PyCFunction)PySfWindow_GetEvent, METH_O, "GetEvent(Event)\nGet the event on top of events stack, if any, and pop it. Returns True if an event was returned, False if events stack was empty.\n	EventReceived : Event to fill, if any."},
-	{"GetFrameTime", (PyCFunction)PySfWindow_GetFrameTime, METH_NOARGS, "GetFrameTime()\nGet time elapsed since last frame. Returns time elapsed, in seconds"},
-	{"GetHeight", (PyCFunction)PySfWindow_GetHeight, METH_NOARGS, "GetHeight()\nGet the height of the rendering region of the window."},
-	{"GetInput", (PyCFunction)PySfWindow_GetInput, METH_NOARGS, "GetInput()\nGet the input manager of the window."},
-	{"GetSettings", (PyCFunction)PySfWindow_GetSettings, METH_NOARGS, "GetSettings()\nGet the creation settings of the window."},
-	{"GetWidth", (PyCFunction)PySfWindow_GetWidth, METH_NOARGS, "GetWidth()\nGet the width of the rendering region of the window."},
-	{"IsOpened", (PyCFunction)PySfWindow_IsOpened, METH_NOARGS, "IsOpened()\nTell whether or not the window is opened (ie. has been created). Note that a hidden window (Show(False)) will still return True."},
-	{"SetActive", (PyCFunction)PySfWindow_SetActive, METH_O, "SetActive(Active)\nActivate of deactivate the window as the current target for rendering. Returns True if operation was successful, False otherwise.\n	Active : True to activate, False to deactivate (True by default)"},
-	{"SetCursorPosition", (PyCFunction)PySfWindow_SetCursorPosition, METH_VARARGS, "SetCursorPosition(Left, Top)\nChange the position of the mouse cursor.\n	Left : Left coordinate of the cursor, relative to the window\n	Top : Top coordinate of the cursor, relative to the window"},
+	Params : Creation parameters (see default constructor for default values)"},
+	{"Display", (PyCFunction)PySfWindow_Display, METH_NOARGS, "Display()\nDisplay the window on screen."},
+	{"EnableKeyRepeat", (PyCFunction)PySfWindow_EnableKeyRepeat, METH_O, "EnableKeyRepeat(Enable)\nEnable or disable automatic key-repeat. Automatic key-repeat is enabled by default.\n	Enabled : True to enable, false to disable"},
+	{"GetEvent", (PyCFunction)PySfWindow_GetEvent, METH_O, "GetEvent(Event)\nGet the event on top of events stack, if any, and pop it. Returns True if an event was returned, False if events stack was empty.\n	EventReceived : Event to fill, if any."},
+	{"GetFrameTime", (PyCFunction)PySfWindow_GetFrameTime, METH_NOARGS, "GetFrameTime()\nGet time elapsed since last frame. Returns time elapsed, in seconds"},
+	{"GetHeight", (PyCFunction)PySfWindow_GetHeight, METH_NOARGS, "GetHeight()\nGet the height of the rendering region of the window."},
+	{"GetInput", (PyCFunction)PySfWindow_GetInput, METH_NOARGS, "GetInput()\nGet the input manager of the window."},
+	{"GetSettings", (PyCFunction)PySfWindow_GetSettings, METH_NOARGS, "GetSettings()\nGet the creation settings of the window."},
+	{"GetWidth", (PyCFunction)PySfWindow_GetWidth, METH_NOARGS, "GetWidth()\nGet the width of the rendering region of the window."},
+	{"IsOpened", (PyCFunction)PySfWindow_IsOpened, METH_NOARGS, "IsOpened()\nTell whether or not the window is opened (ie. has been created). Note that a hidden window (Show(False)) will still return True."},
+	{"SetActive", (PyCFunction)PySfWindow_SetActive, METH_O, "SetActive(Active)\nActivate of deactivate the window as the current target for rendering. Returns True if operation was successful, False otherwise.\n	Active : True to activate, False to deactivate (True by default)"},
+	{"SetCursorPosition", (PyCFunction)PySfWindow_SetCursorPosition, METH_VARARGS, "SetCursorPosition(Left, Top)\nChange the position of the mouse cursor.\n	Left : Left coordinate of the cursor, relative to the window\n	Top : Top coordinate of the cursor, relative to the window"},
 	{"SetSize", (PyCFunction)PySfWindow_SetSize, METH_VARARGS, "SetSize(Width, Height)\nChange the size of the rendering region of the window.\n\
-	Width :  New width\n	Height : New height"},
-	{"SetFramerateLimit", (PyCFunction)PySfWindow_SetFramerateLimit, METH_O, "SetFramerateLimit(Limit)\nSet the framerate at a fixed frequency.\n	Limit : Framerate limit, in frames per seconds (use 0 to disable limit)"},
-	{"SetJoystickThreshold", (PyCFunction)PySfWindow_SetJoystickThreshold, METH_O, "SetJoystickThreshold(Threshold)\nChange the joystick threshold, ie. the value below which no move event will be generated.\n	Threshold : New threshold, in range [0., 100.]"},
-	{"SetPosition", (PyCFunction)PySfWindow_SetPosition, METH_VARARGS, "SetPosition(X, Y)\nChange the position of the window on screen. Only works for top-level windows\n	Left : Left position\n	Top : Top position"},
-	{"Show", (PyCFunction)PySfWindow_Show, METH_O, "Show(State)\nShow or hide the window.\n	State : True to show, false to hide."},
-	{"ShowMouseCursor", (PyCFunction)PySfWindow_ShowMouseCursor, METH_O, "ShowMouseCursor(Show)\nShow or hide the mouse cursor.\n	Show : True to show, false to hide."},
-	{"UseVerticalSync", (PyCFunction)PySfWindow_UseVerticalSync, METH_O, "UseVerticalSync(Enabled)\nEnable / disable vertical synchronization.\n	Enabled : True to enable v-sync, False to deactivate"},
+	Width :  New width\n	Height : New height"},
+	{"SetFramerateLimit", (PyCFunction)PySfWindow_SetFramerateLimit, METH_O, "SetFramerateLimit(Limit)\nSet the framerate at a fixed frequency.\n	Limit : Framerate limit, in frames per seconds (use 0 to disable limit)"},
+	{"SetJoystickThreshold", (PyCFunction)PySfWindow_SetJoystickThreshold, METH_O, "SetJoystickThreshold(Threshold)\nChange the joystick threshold, ie. the value below which no move event will be generated.\n	Threshold : New threshold, in range [0., 100.]"},
+	{"SetPosition", (PyCFunction)PySfWindow_SetPosition, METH_VARARGS, "SetPosition(X, Y)\nChange the position of the window on screen. Only works for top-level windows\n	Left : Left position\n	Top : Top position"},
+	{"Show", (PyCFunction)PySfWindow_Show, METH_O, "Show(State)\nShow or hide the window.\n	State : True to show, false to hide."},
+	{"ShowMouseCursor", (PyCFunction)PySfWindow_ShowMouseCursor, METH_O, "ShowMouseCursor(Show)\nShow or hide the mouse cursor.\n	Show : True to show, false to hide."},
+	{"UseVerticalSync", (PyCFunction)PySfWindow_UseVerticalSync, METH_O, "UseVerticalSync(Enabled)\nEnable / disable vertical synchronization.\n	Enabled : True to enable v-sync, False to deactivate"},
 	{"SetIcon", (PyCFunction)PySfWindow_SetIcon, METH_VARARGS, "SetIcon(Width, Height, Pixels)\n\
 Change the window's icon.\n\
 	Width :  Icon's width, in pixels\n\
 	Height : Icon's height, in pixels\n\
-	Pixels : Pointer to the pixels in memory, format must be RGBA 32 bits."},
-	{NULL}  /* Sentinel */
-};
-
-PyTypeObject PySfWindowType = {
-	head_init
-	"Window",				/*tp_name*/
-	sizeof(PySfWindow),		/*tp_basicsize*/
-	0,						/*tp_itemsize*/
-	(destructor)PySfWindow_dealloc, /*tp_dealloc*/
-	0,						/*tp_print*/
-	0,						/*tp_getattr*/
-	0,						/*tp_setattr*/
-	0,						/*tp_compare*/
-	0,						/*tp_repr*/
-	0,						/*tp_as_number*/
-	0,						/*tp_as_sequence*/
-	0,						/*tp_as_mapping*/
-	0,						/*tp_hash */
-	0,						/*tp_call*/
-	0,						/*tp_str*/
-	0,						/*tp_getattro*/
-	0,						/*tp_setattro*/
-	0,						/*tp_as_buffer*/
-	Py_TPFLAGS_DEFAULT | Py_TPFLAGS_BASETYPE, /*tp_flags*/
+	Pixels : Pointer to the pixels in memory, format must be RGBA 32 bits."},
+	{NULL}  /* Sentinel */
+};
+
+PyTypeObject PySfWindowType = {
+	head_init
+	"Window",				/*tp_name*/
+	sizeof(PySfWindow),		/*tp_basicsize*/
+	0,						/*tp_itemsize*/
+	(destructor)PySfWindow_dealloc, /*tp_dealloc*/
+	0,						/*tp_print*/
+	0,						/*tp_getattr*/
+	0,						/*tp_setattr*/
+	0,						/*tp_compare*/
+	0,						/*tp_repr*/
+	0,						/*tp_as_number*/
+	0,						/*tp_as_sequence*/
+	0,						/*tp_as_mapping*/
+	0,						/*tp_hash */
+	0,						/*tp_call*/
+	0,						/*tp_str*/
+	0,						/*tp_getattro*/
+	0,						/*tp_setattro*/
+	0,						/*tp_as_buffer*/
+	Py_TPFLAGS_DEFAULT | Py_TPFLAGS_BASETYPE, /*tp_flags*/
 	"sf.Window is a rendering window ; it can create a new window or connect to an existing one.\n\
 Default constructor : sf.Window()\n\
 Construct a new window : sf.Window(Mode, Title, sf.Style.Resize | sf.Style.Close, Params = sf.ContextSettings())\n\
@@ -377,24 +372,24 @@
 	Params : Creation parameters (see default constructor for default values)\n\
 Construct the window from an existing control : sf.Window(Handle, Params)\n\
 	Handle 	: Platform-specific handle of the control\n\
-	Params 	: Creation parameters (see default constructor for default values)", /* tp_doc */
-	0,						/* tp_traverse */
-	0,						/* tp_clear */
-	0,						/* tp_richcompare */
-	0,						/* tp_weaklistoffset */
-	0,						/* tp_iter */
-	0,						/* tp_iternext */
-	PySfWindow_methods,		/* tp_methods */
-	0,						/* tp_members */
-	0,						/* tp_getset */
-	0,						/* tp_base */
-	0,						/* tp_dict */
-	0,						/* tp_descr_get */
-	0,						/* tp_descr_set */
-	0,						/* tp_dictoffset */
-	(initproc)PySfWindow_init, /* tp_init */
-	0,						/* tp_alloc */
-	PySfWindow_new,			/* tp_new */
-};
-
-
+	Params 	: Creation parameters (see default constructor for default values)", /* tp_doc */
+	0,						/* tp_traverse */
+	0,						/* tp_clear */
+	0,						/* tp_richcompare */
+	0,						/* tp_weaklistoffset */
+	0,						/* tp_iter */
+	0,						/* tp_iternext */
+	PySfWindow_methods,		/* tp_methods */
+	0,						/* tp_members */
+	0,						/* tp_getset */
+	0,						/* tp_base */
+	0,						/* tp_dict */
+	0,						/* tp_descr_get */
+	0,						/* tp_descr_set */
+	0,						/* tp_dictoffset */
+	(initproc)PySfWindow_init, /* tp_init */
+	0,						/* tp_alloc */
+	PySfWindow_new,			/* tp_new */
+};
+
+